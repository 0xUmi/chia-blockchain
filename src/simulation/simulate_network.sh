_kill_servers() {
  ps -e | grep python | grep "start_" | awk '{print $1}' | xargs -L1  kill -9
  ps -e | grep "fast_vdf/server" | awk '{print $1}' | xargs -L1  kill -9
}

_kill_servers

python -m src.server.start_plotter &
P1=$!
python -m src.server.start_timelord &
P2=$!
python -m src.server.start_farmer &
P3=$!
python -m src.server.start_full_node "127.0.0.1" 8002 "-f" &
<<<<<<< HEAD
P6=$!
python -m src.server.start_full_node "127.0.0.1" 8004 "-t" "-u" &
P7=$!
=======
P4=$!
python -m src.server.start_full_node "127.0.0.1" 8004 "-t" &
P5=$!
>>>>>>> 499be900
python -m src.server.start_full_node "127.0.0.1" 8005 &
P6=$!

_term() {
  echo "Caught SIGTERM signal, killing all servers."
  kill -TERM "$P1" 2>/dev/null
  kill -TERM "$P2" 2>/dev/null
  kill -TERM "$P3" 2>/dev/null
  kill -TERM "$P4" 2>/dev/null
  kill -TERM "$P5" 2>/dev/null
  kill -TERM "$P6" 2>/dev/null
  _kill_servers
}

trap _term SIGTERM
trap _term SIGINT
trap _term INT
wait $P1 $P2 $P3 $P4 $P5 $P6<|MERGE_RESOLUTION|>--- conflicted
+++ resolved
@@ -12,15 +12,9 @@
 python -m src.server.start_farmer &
 P3=$!
 python -m src.server.start_full_node "127.0.0.1" 8002 "-f" &
-<<<<<<< HEAD
-P6=$!
+P4=$!
 python -m src.server.start_full_node "127.0.0.1" 8004 "-t" "-u" &
-P7=$!
-=======
-P4=$!
-python -m src.server.start_full_node "127.0.0.1" 8004 "-t" &
 P5=$!
->>>>>>> 499be900
 python -m src.server.start_full_node "127.0.0.1" 8005 &
 P6=$!
 
