from __future__ import annotations

import dataclasses
import logging
import time
from dataclasses import replace
from secrets import token_bytes
from typing import Any, Dict, List, Optional, Set, Tuple

from blspy import AugSchemeMPL, G2Element

from chia.consensus.cost_calculator import calculate_cost_of_program, NPCResult
from chia.full_node.bundle_tools import simple_solution_generator
from chia.full_node.mempool_check_conditions import get_name_puzzle_conditions
from chia.protocols.wallet_protocol import PuzzleSolutionResponse, CoinState
from chia.types.blockchain_format.coin import Coin
from chia.types.blockchain_format.program import Program
from chia.types.blockchain_format.sized_bytes import bytes32
from chia.types.announcement import Announcement
from chia.types.generator_types import BlockGenerator
from chia.types.spend_bundle import SpendBundle
from chia.types.condition_opcodes import ConditionOpcode
from chia.util.byte_types import hexstr_to_bytes
from chia.util.condition_tools import conditions_dict_for_solution, pkm_pairs_for_conditions_dict
from chia.util.ints import uint8, uint32, uint64, uint128
from chia.util.json_util import dict_to_json_str
from chia.wallet.cc_wallet.cat_constants import DEFAULT_CATS
from chia.wallet.cc_wallet.cc_info import CCInfo
from chia.wallet.cc_wallet.cc_utils import (
    CC_MOD,
    SpendableCC,
    construct_cc_puzzle,
    unsigned_spend_bundle_for_spendable_ccs,
    match_cat_puzzle,
)
from chia.wallet.derivation_record import DerivationRecord
from chia.wallet.lineage_proof import LineageProof
from chia.wallet.puzzles.genesis_checkers import ALL_LIMITATIONS_PROGRAMS
from chia.wallet.puzzles.p2_delegated_puzzle_or_hidden_puzzle import (
    DEFAULT_HIDDEN_PUZZLE_HASH,
    calculate_synthetic_secret_key,
)
from chia.wallet.transaction_record import TransactionRecord
from chia.wallet.util.transaction_type import TransactionType
from chia.wallet.util.wallet_types import WalletType
from chia.wallet.wallet import Wallet
from chia.wallet.wallet_coin_record import WalletCoinRecord
from chia.wallet.wallet_info import WalletInfo


# This should probably not live in this file but it's for experimental right now
@dataclasses.dataclass
class Payment:
    puzzle_hash: bytes32
    amount: uint64
    memos: Optional[List[Optional[bytes]]] = None


class CCWallet:
    wallet_state_manager: Any
    log: logging.Logger
    wallet_info: WalletInfo
    cc_info: CCInfo
    standard_wallet: Wallet
    cost_of_single_tx: Optional[int]

    @staticmethod
    async def create_new_cc_wallet(
        wallet_state_manager: Any, wallet: Wallet, cat_tail_info: Dict[str, Any], amount: uint64, name="CAT WALLET"
    ):
        self = CCWallet()
        self.cost_of_single_tx = None
        self.standard_wallet = wallet
        self.log = logging.getLogger(__name__)
        std_wallet_id = self.standard_wallet.wallet_id
        bal = await wallet_state_manager.get_confirmed_balance_for_wallet_already_locked(std_wallet_id)
        if amount > bal:
            raise ValueError("Not enough balance")
        self.wallet_state_manager = wallet_state_manager

        # We use 00 bytes because it's not optional. We must check this is overidden during issuance.
        empty_bytes = bytearray(32)
        self.cc_info = CCInfo(empty_bytes, None, [])
        info_as_string = bytes(self.cc_info).hex()
        self.wallet_info = await wallet_state_manager.user_store.create_wallet(
            name, WalletType.COLOURED_COIN, info_as_string
        )
        if self.wallet_info is None:
            raise ValueError("Internal Error")

        try:
            chia_tx, spend_bundle = await ALL_LIMITATIONS_PROGRAMS[
                cat_tail_info["identifier"]
            ].generate_issuance_bundle(
                self,
                cat_tail_info,
                amount,
            )
            assert self.cc_info.limitations_program_hash != empty_bytes
            assert self.cc_info.lineage_proofs != []
        except Exception:
            await wallet_state_manager.user_store.delete_wallet(self.id(), False)
            raise
        if spend_bundle is None:
            await wallet_state_manager.user_store.delete_wallet(self.id())
            raise ValueError("Failed to create spend.")

        await self.wallet_state_manager.add_new_wallet(self, self.id())

        # Change and actual coloured coin
        non_ephemeral_coins: List[Coin] = spend_bundle.not_ephemeral_additions()
        cc_coin = None
        puzzle_store = self.wallet_state_manager.puzzle_store
        for c in non_ephemeral_coins:
            info = await puzzle_store.wallet_info_for_puzzle_hash(c.puzzle_hash)
            if info is None:
                raise ValueError("Internal Error")
            id, wallet_type = info
            if id == self.id():
                cc_coin = c

        if cc_coin is None:
            raise ValueError("Internal Error, unable to generate new coloured coin")
<<<<<<< HEAD
        assert cc_coin is not None
        removals = list(
            filter(
                lambda rem: rem.name() == cc_coin.parent_coin_info if cc_coin is not None else False,
                spend_bundle.removals(),
            )
        )
=======

        cc_pid: bytes32 = cc_coin.parent_coin_info
>>>>>>> a607314e

        cc_record = TransactionRecord(
            confirmed_at_height=uint32(0),
            created_at_time=uint64(int(time.time())),
            to_puzzle_hash=cc_coin.puzzle_hash,
            amount=uint64(cc_coin.amount),
            fee_amount=uint64(0),
            confirmed=False,
            sent=uint32(10),
            spend_bundle=None,
            additions=[cc_coin],
<<<<<<< HEAD
            removals=removals,
=======
            removals=list(filter(lambda c: c.name() == cc_pid, spend_bundle.removals())),
>>>>>>> a607314e
            wallet_id=self.id(),
            sent_to=[],
            trade_id=None,
            type=uint32(TransactionType.INCOMING_TX.value),
            name=token_bytes(),
        )
        chia_tx = replace(chia_tx, spend_bundle=spend_bundle)
        await self.standard_wallet.push_transaction(chia_tx)
        await self.standard_wallet.push_transaction(cc_record)
        return self

    @staticmethod
    async def create_wallet_for_cc(
        wallet_state_manager: Any, wallet: Wallet, limitations_program_hash_hex: str, name="CAT WALLET"
    ) -> CCWallet:
        self = CCWallet()
        self.cost_of_single_tx = None
        self.standard_wallet = wallet
        self.log = logging.getLogger(__name__)

        for id, wallet in wallet_state_manager.wallets.items():
            if wallet.type() == CCWallet.type():
                if wallet.get_colour() == limitations_program_hash_hex:  # type: ignore
                    self.log.warning("Not creating wallet for already existing CAT wallet")
                    raise ValueError("Wallet already exists")

        self.wallet_state_manager = wallet_state_manager
        if limitations_program_hash_hex in DEFAULT_CATS:
            cat_info = DEFAULT_CATS[limitations_program_hash_hex]
            name = cat_info["name"]

        limitations_program_hash = hexstr_to_bytes(limitations_program_hash_hex)
        self.cc_info = CCInfo(limitations_program_hash, None, [])
        info_as_string = bytes(self.cc_info).hex()
        self.wallet_info = await wallet_state_manager.user_store.create_wallet(
            name, WalletType.COLOURED_COIN, info_as_string
        )
        if self.wallet_info is None:
            raise Exception("wallet_info is None")

        await self.wallet_state_manager.add_new_wallet(self, self.id())
        return self

    @staticmethod
    async def create(
        wallet_state_manager: Any,
        wallet: Wallet,
        wallet_info: WalletInfo,
    ) -> CCWallet:
        self = CCWallet()

        self.log = logging.getLogger(__name__)

        self.cost_of_single_tx = None
        self.wallet_state_manager = wallet_state_manager
        self.wallet_info = wallet_info
        self.standard_wallet = wallet
        self.cc_info = CCInfo.from_bytes(hexstr_to_bytes(self.wallet_info.data))
        return self

    @classmethod
    def type(cls) -> uint8:
        return uint8(WalletType.COLOURED_COIN)

    def id(self) -> uint32:
        return self.wallet_info.id

    async def get_confirmed_balance(self, record_list: Optional[Set[WalletCoinRecord]] = None) -> uint64:
        if record_list is None:
            record_list = await self.wallet_state_manager.coin_store.get_unspent_coins_for_wallet(self.id())

        amount: uint64 = uint64(0)
        for record in record_list:
            lineage = await self.get_lineage_proof_for_coin(record.coin)
            if lineage is not None:
                amount = uint64(amount + record.coin.amount)

        self.log.info(f"Confirmed balance for cc wallet {self.id()} is {amount}")
        return uint64(amount)

    async def get_unconfirmed_balance(self, unspent_records=None) -> uint128:
        confirmed = await self.get_confirmed_balance(unspent_records)
        unconfirmed_tx: List[TransactionRecord] = await self.wallet_state_manager.tx_store.get_unconfirmed_for_wallet(
            self.id()
        )
        addition_amount = 0
        removal_amount = 0

        for record in unconfirmed_tx:
            if TransactionType(record.type) is TransactionType.INCOMING_TX:
                addition_amount += record.amount
            else:
                removal_amount += record.amount

        result = confirmed - removal_amount + addition_amount

        return uint128(result)

    async def get_max_send_amount(self, records=None):
        spendable: List[WalletCoinRecord] = list(
            await self.wallet_state_manager.get_spendable_coins_for_wallet(self.id(), records)
        )
        if len(spendable) == 0:
            return 0
        spendable.sort(reverse=True, key=lambda record: record.coin.amount)
        if self.cost_of_single_tx is None:
            coin = spendable[0].coin
            txs = await self.generate_signed_transaction(
                [coin.amount], [coin.puzzle_hash], coins={coin}, ignore_max_send_amount=True
            )
            program: BlockGenerator = simple_solution_generator(txs[0].spend_bundle)
            # npc contains names of the coins removed, puzzle_hashes and their spend conditions
            result: NPCResult = get_name_puzzle_conditions(
                program,
                self.wallet_state_manager.constants.MAX_BLOCK_COST_CLVM,
                cost_per_byte=self.wallet_state_manager.constants.COST_PER_BYTE,
                safe_mode=True,
            )
            cost_result: uint64 = calculate_cost_of_program(
                program.program, result, self.wallet_state_manager.constants.COST_PER_BYTE
            )
            self.cost_of_single_tx = cost_result
            self.log.info(f"Cost of a single tx for CAT wallet: {self.cost_of_single_tx}")

        max_cost = self.wallet_state_manager.constants.MAX_BLOCK_COST_CLVM / 2  # avoid full block TXs
        current_cost = 0
        total_amount = 0
        total_coin_count = 0

        for record in spendable:
            current_cost += self.cost_of_single_tx
            total_amount += record.coin.amount
            total_coin_count += 1
            if current_cost + self.cost_of_single_tx > max_cost:
                break

        return total_amount

    async def get_name(self):
        return self.wallet_info.name

    async def set_name(self, new_name: str):
        new_info = replace(self.wallet_info, name=new_name)
        self.wallet_info = new_info
        await self.wallet_state_manager.user_store.update_wallet(self.wallet_info, False)

    def get_colour(self) -> str:
        return bytes(self.cc_info.limitations_program_hash).hex()

    async def set_tail_program(self, tail_program: str):
        assert Program.fromhex(tail_program).get_tree_hash() == self.cc_info.limitations_program_hash
        await self.save_info(
            CCInfo(self.cc_info.limitations_program_hash, Program.fromhex(tail_program), self.cc_info.lineage_proofs),
            False,
        )

    async def coin_added(self, coin: Coin, height: uint32):
        """Notification from wallet state manager that wallet has been received."""
        self.log.info(f"CC wallet has been notified that {coin} was added")
        search_for_parent: bool = True

        inner_puzzle = await self.inner_puzzle_for_cc_puzhash(coin.puzzle_hash)
        lineage_proof = LineageProof(coin.parent_coin_info, inner_puzzle.get_tree_hash(), coin.amount)
        await self.add_lineage(coin.name(), lineage_proof, True)

        for name, lineage_proofs in self.cc_info.lineage_proofs:
            if coin.parent_coin_info == name:
                search_for_parent = False
                break

        if search_for_parent:
            data: Dict[str, Any] = {
                "data": {
                    "action_data": {
                        "api_name": "request_puzzle_solution",
                        "height": height,
                        "coin_name": coin.parent_coin_info,
                        "received_coin": coin.name(),
                    }
                }
            }

            data_str = dict_to_json_str(data)
            await self.wallet_state_manager.create_action(
                name="request_puzzle_solution",
                wallet_id=self.id(),
                wallet_type=self.type(),
                callback="puzzle_solution_received",
                done=False,
                data=data_str,
                in_transaction=True,
            )

    async def puzzle_solution_received(self, response: PuzzleSolutionResponse, action_id: int):
        coin_name = response.coin_name
        puzzle: Program = response.puzzle
        matched, curried_args = match_cat_puzzle(puzzle)
        if matched:
            mod_hash, genesis_coin_checker_hash, inner_puzzle = curried_args
            self.log.info(f"parent: {coin_name} inner_puzzle for parent is {inner_puzzle}")
            parent_coin = None
            coin_record = await self.wallet_state_manager.coin_store.get_coin_record(coin_name)
            if coin_record is None:
                coin_states: Optional[List[CoinState]] = await self.wallet_state_manager.get_coin_state([coin_name])
                if coin_states is not None:
                    parent_coin = coin_states[0].coin
            if coin_record is not None:
                parent_coin = coin_record.coin
            if parent_coin is None:
                raise ValueError("Error in finding parent")
            await self.add_lineage(
                coin_name, LineageProof(parent_coin.parent_coin_info, inner_puzzle.get_tree_hash(), parent_coin.amount)
            )
            await self.wallet_state_manager.action_store.action_done(action_id)

    async def get_new_inner_hash(self) -> bytes32:
        puzzle = await self.get_new_inner_puzzle()
        return puzzle.get_tree_hash()

    async def get_new_inner_puzzle(self) -> Program:
        return await self.standard_wallet.get_new_puzzle()

    async def get_new_puzzlehash(self) -> bytes32:
        return await self.standard_wallet.get_new_puzzlehash()

    def puzzle_for_pk(self, pubkey) -> Program:
        inner_puzzle = self.standard_wallet.puzzle_for_pk(bytes(pubkey))
        cc_puzzle: Program = construct_cc_puzzle(CC_MOD, self.cc_info.limitations_program_hash, inner_puzzle)
        return cc_puzzle

    async def get_new_cc_puzzle_hash(self):
        return (await self.wallet_state_manager.get_unused_derivation_record(self.id())).puzzle_hash

    async def get_spendable_balance(self, records=None) -> uint64:
        coins = await self.get_cc_spendable_coins(records)
        amount = 0
        for record in coins:
            amount += record.coin.amount

        return uint64(amount)

    async def get_pending_change_balance(self) -> uint64:
        unconfirmed_tx = await self.wallet_state_manager.tx_store.get_unconfirmed_for_wallet(self.id())
        addition_amount = 0
        for record in unconfirmed_tx:
            if not record.is_in_mempool():
                continue
            our_spend = False
            for coin in record.removals:
                if await self.wallet_state_manager.does_coin_belong_to_wallet(coin, self.id()):
                    our_spend = True
                    break

            if our_spend is not True:
                continue

            for coin in record.additions:
                if await self.wallet_state_manager.does_coin_belong_to_wallet(coin, self.id()):
                    addition_amount += coin.amount

        return uint64(addition_amount)

    async def get_cc_spendable_coins(self, records=None) -> List[WalletCoinRecord]:
        result: List[WalletCoinRecord] = []

        record_list: Set[WalletCoinRecord] = await self.wallet_state_manager.get_spendable_coins_for_wallet(
            self.id(), records
        )

        for record in record_list:
            lineage = await self.get_lineage_proof_for_coin(record.coin)
            if lineage is not None:
                result.append(record)

        return result

    async def select_coins(self, amount: uint64) -> Set[Coin]:
        """
        Returns a set of coins that can be used for generating a new transaction.
        Note: Must be called under wallet state manager lock
        """

        spendable_am = await self.get_confirmed_balance()

        if amount > spendable_am:
            error_msg = f"Can't select amount higher than our spendable balance {amount}, spendable {spendable_am}"
            self.log.warning(error_msg)
            raise ValueError(error_msg)

        self.log.info(f"About to select coins for amount {amount}")
        spendable: List[WalletCoinRecord] = await self.get_cc_spendable_coins()

        sum = 0
        used_coins: Set = set()

        # Use older coins first
        spendable.sort(key=lambda r: r.confirmed_block_height)

        # Try to use coins from the store, if there isn't enough of "unused"
        # coins use change coins that are not confirmed yet
        unconfirmed_removals: Dict[bytes32, Coin] = await self.wallet_state_manager.unconfirmed_removals_for_wallet(
            self.id()
        )
        for coinrecord in spendable:
            if sum >= amount and len(used_coins) > 0:
                break
            if coinrecord.coin.name() in unconfirmed_removals:
                continue
            sum += coinrecord.coin.amount
            used_coins.add(coinrecord.coin)
            self.log.info(f"Selected coin: {coinrecord.coin.name()} at height {coinrecord.confirmed_block_height}!")

        # This happens when we couldn't use one of the coins because it's already used
        # but unconfirmed, and we are waiting for the change. (unconfirmed_additions)
        if sum < amount:
            raise ValueError(
                "Can't make this transaction at the moment. Waiting for the change from the previous transaction."
            )

        self.log.info(f"Successfully selected coins: {used_coins}")
        return used_coins

    async def sign(self, spend_bundle: SpendBundle) -> SpendBundle:
        sigs: List[G2Element] = []
        for spend in spend_bundle.coin_spends:
            matched, puzzle_args = match_cat_puzzle(spend.puzzle_reveal.to_program())
            if matched:
                _, _, inner_puzzle = puzzle_args
                puzzle_hash = inner_puzzle.get_tree_hash()
                pubkey, private = await self.wallet_state_manager.get_keys(puzzle_hash)
                synthetic_secret_key = calculate_synthetic_secret_key(private, DEFAULT_HIDDEN_PUZZLE_HASH)
                error, conditions, cost = conditions_dict_for_solution(
                    spend.puzzle_reveal.to_program(),
                    spend.solution.to_program(),
                    self.wallet_state_manager.constants.MAX_BLOCK_COST_CLVM,
                )
                if conditions is not None:
                    synthetic_pk = synthetic_secret_key.get_g1()
                    for pk, msg in pkm_pairs_for_conditions_dict(
                        conditions, spend.coin.name(), self.wallet_state_manager.constants.AGG_SIG_ME_ADDITIONAL_DATA
                    ):
                        try:
                            assert synthetic_pk == pk
                            sigs.append(AugSchemeMPL.sign(synthetic_secret_key, msg))
                        except AssertionError:
                            raise ValueError("This spend bundle cannot be signed by the CAT wallet")

        agg_sig = AugSchemeMPL.aggregate(sigs)
        return SpendBundle.aggregate([spend_bundle, SpendBundle([], agg_sig)])

    async def inner_puzzle_for_cc_puzhash(self, cc_hash: bytes32) -> Program:
        record: DerivationRecord = await self.wallet_state_manager.puzzle_store.get_derivation_record_for_puzzle_hash(
            cc_hash.hex()
        )
        inner_puzzle: Program = self.standard_wallet.puzzle_for_pk(bytes(record.pubkey))
        return inner_puzzle

    async def get_lineage_proof_for_coin(self, coin) -> Optional[LineageProof]:
        for name, proof in self.cc_info.lineage_proofs:
            if name == coin.parent_coin_info:
                return proof
        return None

    async def create_tandem_xch_tx(
        self,
        fee: uint64,
        amount_to_claim: uint64,
        announcement_to_assert: Optional[Announcement] = None,
    ) -> Tuple[TransactionRecord, Optional[Announcement]]:
        """
        This function creates a non-CAT transaction to pay fees, contribute funds for issuance, and absorb melt value.
        It is meant to be called in `generate_unsigned_spendbundle` and as such should be called under the
        wallet_state_manager lock
        """
        announcement = None
        if fee > amount_to_claim:
            chia_coins = await self.standard_wallet.select_coins(fee)
            origin_id = list(chia_coins)[0].name()
            selected_amount = sum([c.amount for c in chia_coins])
            chia_tx = await self.standard_wallet.generate_signed_transaction(
                uint64(0),
                (await self.standard_wallet.get_new_puzzlehash()),
                fee=uint64(fee - amount_to_claim),
                coins=chia_coins,
                origin_id=origin_id,  # We specify this so that we know the coin that is making the announcement
                negative_change_allowed=False,
                announcements_to_consume=set([announcement_to_assert]) if announcement_to_assert is not None else None,
            )
            assert chia_tx.spend_bundle is not None

            message = None
            for spend in chia_tx.spend_bundle.coin_spends:
                if spend.coin.name() == origin_id:
                    conditions = spend.puzzle_reveal.to_program().run(spend.solution.to_program()).as_python()
                    for condition in conditions:
                        if condition[0] == ConditionOpcode.CREATE_COIN_ANNOUNCEMENT:
                            message = condition[1]

            assert message is not None
            announcement = Announcement(origin_id, message)
        else:
            chia_coins = await self.standard_wallet.select_coins(fee)
            selected_amount = sum([c.amount for c in chia_coins])
            chia_tx = await self.standard_wallet.generate_signed_transaction(
                uint64(selected_amount + amount_to_claim - fee),
                (await self.standard_wallet.get_new_puzzlehash()),
                coins=chia_coins,
                negative_change_allowed=True,
                announcements_to_consume=set([announcement_to_assert]) if announcement_to_assert is not None else None,
            )
            assert chia_tx.spend_bundle is not None

        return chia_tx, announcement

    async def generate_unsigned_spendbundle(
        self,
        payments: List[Payment],
        fee: uint64 = uint64(0),
        cat_discrepancy: Optional[Tuple[int, Program]] = None,  # (extra_delta, limitations_solution)
        coins: Set[Coin] = None,
    ) -> Tuple[SpendBundle, Optional[TransactionRecord]]:
        if cat_discrepancy is not None:
            extra_delta, limitations_solution = cat_discrepancy
        else:
            extra_delta, limitations_solution = 0, Program.to([])
        payment_amount: int = sum([p.amount for p in payments])
        starting_amount: int = payment_amount - extra_delta

        if coins is None:
            cat_coins = await self.select_coins(uint64(starting_amount))
        else:
            cat_coins = coins

        selected_cat_amount = sum([c.amount for c in cat_coins])
        assert selected_cat_amount >= starting_amount

        # Figure out if we need to absorb/melt some XCH as part of this
        regular_chia_to_claim: int = 0
        if payment_amount > starting_amount:
            fee = uint64(fee + payment_amount - starting_amount)
        elif payment_amount < starting_amount:
            regular_chia_to_claim = payment_amount

        need_chia_transaction = (fee > 0 or regular_chia_to_claim > 0) and (fee - regular_chia_to_claim != 0)

        # Calculate standard puzzle solutions
        change = selected_cat_amount - starting_amount
        primaries = []
        for payment in payments:
            primaries.append({"puzzlehash": payment.puzzle_hash, "amount": payment.amount, "memos": payment.memos})

        if change > 0:
            changepuzzlehash = await self.get_new_inner_hash()
            primaries.append({"puzzlehash": changepuzzlehash, "amount": change})

        limitations_program_reveal = Program.to([])
        if self.cc_info.my_genesis_checker is None:
            assert cat_discrepancy is None
        elif cat_discrepancy is not None:
            limitations_program_reveal = self.cc_info.my_genesis_checker

        # Loop through the coins we've selected and gather the information we need to spend them
        spendable_cc_list = []
        chia_tx = None
        first = True
        for coin in cat_coins:
            if first:
                first = False
                if need_chia_transaction:
                    if fee > regular_chia_to_claim:
                        announcement = Announcement(coin.name(), b"$", b"\xca")
                        chia_tx, _ = await self.create_tandem_xch_tx(
                            fee, uint64(regular_chia_to_claim), announcement_to_assert=announcement
                        )
                        innersol = self.standard_wallet.make_solution(
                            primaries=primaries, coin_announcements={announcement.message}
                        )
                    elif regular_chia_to_claim > fee:
                        chia_tx, _ = await self.create_tandem_xch_tx(fee, uint64(regular_chia_to_claim))
                        innersol = self.standard_wallet.make_solution(
                            primaries=primaries, coin_announcements_to_assert={announcement.name()}
                        )
                else:
                    innersol = self.standard_wallet.make_solution(primaries=primaries)
            else:
                innersol = self.standard_wallet.make_solution()
            inner_puzzle = await self.inner_puzzle_for_cc_puzhash(coin.puzzle_hash)
            lineage_proof = await self.get_lineage_proof_for_coin(coin)
            assert lineage_proof is not None
            new_spendable_cc = SpendableCC(
                coin,
                self.cc_info.limitations_program_hash,
                inner_puzzle,
                innersol,
                limitations_solution=limitations_solution,
                extra_delta=extra_delta,
                lineage_proof=lineage_proof,
                limitations_program_reveal=limitations_program_reveal,
            )
            spendable_cc_list.append(new_spendable_cc)

        cat_spend_bundle = unsigned_spend_bundle_for_spendable_ccs(CC_MOD, spendable_cc_list)
        chia_spend_bundle = SpendBundle([], G2Element())
        if chia_tx is not None and chia_tx.spend_bundle is not None:
            chia_spend_bundle = chia_tx.spend_bundle

        return (
            SpendBundle.aggregate(
                [
                    cat_spend_bundle,
                    chia_spend_bundle,
                ]
            ),
            chia_tx,
        )

    async def generate_signed_transaction(
        self,
        amounts: List[uint64],
        puzzle_hashes: List[bytes32],
        fee: uint64 = uint64(0),
        coins: Set[Coin] = None,
        ignore_max_send_amount: bool = False,
        memos: Optional[List[List[bytes]]] = None,
    ) -> List[TransactionRecord]:
        if memos is None:
            memos = [[] for _ in range(len(puzzle_hashes))]

        if not (len(memos) == len(puzzle_hashes) == len(amounts)):
            raise ValueError("Memos, puzzle_hashes, and amounts must have the same length")

        payments = []
        for amount, puzhash, memo_list in zip(amounts, puzzle_hashes, memos):
            memos_with_hint = [puzhash]
            memos_with_hint.extend(memo_list)
            payments.append(Payment(puzhash, amount, memos_with_hint))

        payment_sum = sum([p.amount for p in payments])
        if not ignore_max_send_amount:
            max_send = await self.get_max_send_amount()
            if payment_sum > max_send:
                raise ValueError(f"Can't send more than {max_send} in a single transaction")

        unsigned_spend_bundle, chia_tx = await self.generate_unsigned_spendbundle(payments, fee, coins=coins)
        spend_bundle = await self.sign(unsigned_spend_bundle)

        # TODO add support for array in stored records
        tx_list = [
            TransactionRecord(
                confirmed_at_height=uint32(0),
                created_at_time=uint64(int(time.time())),
                to_puzzle_hash=puzzle_hashes[0],
                amount=uint64(payment_sum),
                fee_amount=fee,
                confirmed=False,
                sent=uint32(0),
                spend_bundle=spend_bundle,
                additions=spend_bundle.additions(),
                removals=spend_bundle.removals(),
                wallet_id=self.id(),
                sent_to=[],
                trade_id=None,
                type=uint32(TransactionType.OUTGOING_TX.value),
                name=spend_bundle.name(),
            )
        ]

        if chia_tx is not None:
            tx_list.append(
                TransactionRecord(
                    confirmed_at_height=chia_tx.confirmed_at_height,
                    created_at_time=chia_tx.created_at_time,
                    to_puzzle_hash=chia_tx.to_puzzle_hash,
                    amount=chia_tx.amount,
                    fee_amount=chia_tx.fee_amount,
                    confirmed=chia_tx.confirmed,
                    sent=chia_tx.sent,
                    spend_bundle=None,
                    additions=chia_tx.additions,
                    removals=chia_tx.removals,
                    wallet_id=chia_tx.wallet_id,
                    sent_to=chia_tx.sent_to,
                    trade_id=chia_tx.trade_id,
                    type=chia_tx.type,
                    name=chia_tx.name,
                )
            )

        return tx_list

    async def add_lineage(self, name: bytes32, lineage: Optional[LineageProof], in_transaction=False):
        """
        Lineage proofs are stored as a list of parent coins and the lineage proof you will need if they are the
        parent of the coin you are trying to spend. 'If I'm your parent, here's the info you need to spend yourself'
        """
        self.log.info(f"Adding parent {name}: {lineage}")
        current_list = self.cc_info.lineage_proofs.copy()
        current_list.append((name, lineage))
        cc_info: CCInfo = CCInfo(self.cc_info.limitations_program_hash, self.cc_info.my_genesis_checker, current_list)
        await self.save_info(cc_info, in_transaction)

    async def save_info(self, cc_info: CCInfo, in_transaction):
        self.cc_info = cc_info
        current_info = self.wallet_info
        data_str = bytes(cc_info).hex()
        wallet_info = WalletInfo(current_info.id, current_info.name, current_info.type, data_str)
        self.wallet_info = wallet_info
        await self.wallet_state_manager.user_store.update_wallet(wallet_info, in_transaction)<|MERGE_RESOLUTION|>--- conflicted
+++ resolved
@@ -121,18 +121,7 @@
 
         if cc_coin is None:
             raise ValueError("Internal Error, unable to generate new coloured coin")
-<<<<<<< HEAD
-        assert cc_coin is not None
-        removals = list(
-            filter(
-                lambda rem: rem.name() == cc_coin.parent_coin_info if cc_coin is not None else False,
-                spend_bundle.removals(),
-            )
-        )
-=======
-
         cc_pid: bytes32 = cc_coin.parent_coin_info
->>>>>>> a607314e
 
         cc_record = TransactionRecord(
             confirmed_at_height=uint32(0),
@@ -144,11 +133,7 @@
             sent=uint32(10),
             spend_bundle=None,
             additions=[cc_coin],
-<<<<<<< HEAD
-            removals=removals,
-=======
-            removals=list(filter(lambda c: c.name() == cc_pid, spend_bundle.removals())),
->>>>>>> a607314e
+            removals=list(filter(lambda rem: rem.name() == cc_pid, spend_bundle.removals())),
             wallet_id=self.id(),
             sent_to=[],
             trade_id=None,
