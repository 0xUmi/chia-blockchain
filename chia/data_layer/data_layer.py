import logging
from pathlib import Path
from typing import Any, Callable, Dict, List, Optional

import aiosqlite
from chia.data_layer.data_layer_wallet import DataLayerWallet
from chia.data_layer.data_store import DataStore
from chia.types.blockchain_format.sized_bytes import bytes32
from chia.util.config import load_config
from chia.util.db_wrapper import DBWrapper
from chia.util.ints import uint64
from chia.util.path import mkdir, path_from_root
<<<<<<< HEAD
from chia.wallet.wallet_state_manager import WalletStateManager
=======
from chia.wallet.wallet_node import WalletNode
>>>>>>> f7cdc301


def init_data_wallet() -> DataLayerWallet:
    # todo implement
    pass


class DataLayer:
    data_store: DataStore
    db_wrapper: DBWrapper
    db_path: Path
    connection: aiosqlite.Connection
    config: Dict[str, Any]
    log: logging.Logger
    wallet_state_manager: WalletStateManager
    state_changed_callback: Optional[Callable[..., object]]
    initialized: bool

    def __init__(
        self,
        root_path: Path,
        wallet_state_manager: WalletStateManager,
        name: Optional[str] = None,
    ):
        if name == "":
            # TODO: If no code depends on "" counting as 'unspecified' then we do not
            #       need this.
            name = None
        config = load_config(root_path, "config.yaml", "data_layer")
        self.initialized = False
        self.config = config
        self.wallet_state_manager = wallet_state_manager
        self.log = logging.getLogger(name if name is None else __name__)
        db_path_replaced: str = config["database_path"].replace("CHALLENGE", config["selected_network"])
        self.db_path = path_from_root(root_path, db_path_replaced)
        mkdir(self.db_path.parent)

    async def start(self) -> bool:
        # create the store (db) and data store instance
        assert self.wallet_state_manager
        self.connection = await aiosqlite.connect(self.db_path)
        self.db_wrapper = DBWrapper(self.connection)
        self.data_store = await DataStore.create(self.db_wrapper)
        assert self.wallet_state_manager
        main_wallet = self.wallet_state_manager.main_wallet
        amount = uint64(1)  # todo what should amount be ?
<<<<<<< HEAD
        async with self.wallet_state_manager.lock:
            res = await DataLayerWallet.create_new_dl_wallet(self.wallet_state_manager, main_wallet, amount, None)
            if res is False:
                self.log.error("Failed to create tree")
        self.wallet = res
=======
        async with self.wallet_node.wallet_state_manager.lock:
            self.wallet = await self.wallet.create_new_dl_wallet(
                self.wallet_node.wallet_state_manager, main_wallet, amount, None
            )
>>>>>>> f7cdc301
        self.initialized = True
        return True

    def _close(self) -> None:
        # TODO: review for anything else we need to do here
        # self._shut_down = True
        pass

    async def _await_closed(self) -> None:
        await self.connection.close()

    async def create_store(self) -> bytes32:
        assert self.wallet.dl_info.origin_coin
        tree_id = self.wallet.dl_info.origin_coin.name()
        res = await self.data_store.create_tree(tree_id)
        if res is None:
            self.log.fatal("failed creating store")
        return tree_id

    async def insert(
        self,
        tree_id: bytes32,
        changelist: List[Dict[str, Any]],
    ) -> bool:
        for change in changelist:
            if change["action"] == "insert":
                key = change["key"]
                value = change["value"]
                reference_node_hash = change.get("reference_node_hash")
                side = change.get("side")
                if reference_node_hash or side:
                    await self.data_store.insert(key, value, tree_id, reference_node_hash, side)
                await self.data_store.autoinsert(key, value, tree_id)
            else:
                assert change["action"] == "delete"
                key = change["key"]
                await self.data_store.delete(key, tree_id)

        root = await self.data_store.get_tree_root(tree_id)
        assert root.node_hash
        res = await self.wallet.create_update_state_spend(root.node_hash)
        assert res
        # todo register callback to change status in data store
        # await self.data_store.change_root_status(root, Status.COMMITTED)
        return True

    async def get_value(self, store_id: bytes32, key: bytes32) -> bytes32:
        res = await self.data_store.get_node_by_key(tree_id=store_id, key=key)
        if res is None:
            self.log.error("Failed to create tree")
        return res.value

    async def get_pairs(self, store_id: bytes32) -> bytes32:
        res = await self.data_store.get_pairs(store_id)
        if res is None:
            self.log.error("Failed to create tree")
        return res

    async def get_ancestors(self, node_hash: bytes32, store_id: bytes32) -> bytes32:
        res = await self.data_store.get_ancestors(store_id, node_hash)
        if res is None:
            self.log.error("Failed to create tree")
        return res<|MERGE_RESOLUTION|>--- conflicted
+++ resolved
@@ -10,11 +10,7 @@
 from chia.util.db_wrapper import DBWrapper
 from chia.util.ints import uint64
 from chia.util.path import mkdir, path_from_root
-<<<<<<< HEAD
 from chia.wallet.wallet_state_manager import WalletStateManager
-=======
-from chia.wallet.wallet_node import WalletNode
->>>>>>> f7cdc301
 
 
 def init_data_wallet() -> DataLayerWallet:
@@ -61,18 +57,8 @@
         assert self.wallet_state_manager
         main_wallet = self.wallet_state_manager.main_wallet
         amount = uint64(1)  # todo what should amount be ?
-<<<<<<< HEAD
         async with self.wallet_state_manager.lock:
-            res = await DataLayerWallet.create_new_dl_wallet(self.wallet_state_manager, main_wallet, amount, None)
-            if res is False:
-                self.log.error("Failed to create tree")
-        self.wallet = res
-=======
-        async with self.wallet_node.wallet_state_manager.lock:
-            self.wallet = await self.wallet.create_new_dl_wallet(
-                self.wallet_node.wallet_state_manager, main_wallet, amount, None
-            )
->>>>>>> f7cdc301
+            self.wallet = await DataLayerWallet.create_new_dl_wallet(self.wallet_state_manager, main_wallet, amount, None)
         self.initialized = True
         return True
 
